""" Gravitational Wave Surrogate classes for text and hdf5 files"""

from __future__ import division

__copyright__ = "Copyright (C) 2014 Scott Field and Chad Galley"
__email__     = "sfield@umd.edu, crgalley@tapir.caltech.edu"
__status__    = "testing"
__author__    = "Scott Field, Chad Galley"

__license__ = """
This program is free software: you can redistribute it and/or modify
it under the terms of the GNU General Public License as published by
the Free Software Foundation, either version 3 of the License, or
(at your option) any later version.

This program is distributed in the hope that it will be useful,
but WITHOUT ANY WARRANTY; without even the implied warranty of
MERCHANTABILITY or FITNESS FOR A PARTICULAR PURPOSE.  See the
GNU General Public License for more details.

You should have received a copy of the GNU General Public License
along with this program.  If not, see U{http://www.gnu.org/licenses/}.
"""

import numpy as np, h5py
import const_mks as mks
import matplotlib.pyplot as plt
import time
import os as os

##############################################
class File:
	
	#!!!!!!!!!!!!!!!!!!!!!!!!!!!!!!!!!!!!!!!!!
	def __init__(self, path, mode='r'):
		self.path = path
		self.mode_options = ['r', 'w', 'w+', 'a']
		
		# Get all keys (e.g., variable names) in HDF5 file
		if mode == 'r':
			self.open(self.path, mode=mode)
			self.keys = self.file.keys()
		
		pass
	
	#!!!!!!!!!!!!!!!!!!!!!!!!!!!!!!!!!!!!!!!!!
	def open(self, path, mode='r'):
		if mode in self.mode_options:
			try: 
				self.file = h5py.File(path, mode)
				self.flag = 1
			except IOError:
				print "Could not open file."
				self.flag = 0
		else:
			raise Exception, "File action not recognized."
		
	#!!!!!!!!!!!!!!!!!!!!!!!!!!!!!!!!!!!!!!!!!
	def isopen(self):
		if self.flag == 1:
			return True
		else:
			return False
	
	#!!!!!!!!!!!!!!!!!!!!!!!!!!!!!!!!!!!!!!!!!
	def close(self):
		self.file.close()
		self.flag = 0
		pass


##############################################
class HDF5Surrogate(File):
	"""Load or export a single-mode surrogate in terms of the function's amplitude and phase from HDF5 data format"""

	#!!!!!!!!!!!!!!!!!!!!!!!!!!!!!!!!!!!!!!!!!
	def __init__(self, path, mode='r'):
		self.path = path
		self.mode = mode
		File.__init__(self, path, mode=mode)
		
		if mode == 'r':
			
			### Get SurrogateID ####
			try:
				surr_name = path.split('/')[-2]
				if self.SurrogateID() != surr_name:
					print "\n>>> Warning: SurrogateID does not have expected name.\n"
			except: 
				print "\n>>> Warning: No SurrogateID found!\n"
		
			if self.isopen():
				
				### Unpack time info ###
				self.tmin = self.file['tmin'][()]
				self.tmax = self.file['tmax'][()]
				self.dt = self.file['dt'][()]
				
				if 't_units' in self.keys:
					self.t_units = self.file['t_units'][()]
				else:
					self.t_units = 'TOverMtot'
				
				### Greedy points (ordered by RB selection) ###
				self.greedy_points = self.file['greedy_points'][:]
				
				### Empirical time index (ordered by EIM selection) ###
				self.eim_indices = self.file['eim_indices'][:]
				
				### Complex B coefficients ###
				self.B = self.file['B'][:]	
				
				### Information about phase/amp parametric fit ###
				self.affine_map = self.file['affine_map'][()]
				self.fitparams_amp = self.file['fitparams_amp'][:]
				self.fitparams_phase = self.file['fitparams_phase'][:]
				self.fit_min = self.file['fit_min'][()]
				self.fit_max = self.file['fit_max'][()]
				self.fit_interval = [self.fit_min, self.fit_max]
			
				### Vandermonde V such that E (orthogonal basis) is E = BV ###
				self.V = self.file['V'][:]
				
				### R matrix such that waveform basis H = ER ###
				self.R = self.file['R'][:]
				
				### Transpose matrices if surrogate was built using ROMpy ###
				Bshape = np.shape(self.B)
				if Bshape[0] < Bshape[1]:
					self.B = np.transpose(self.B)
					self.V = np.transpose(self.V)
					self.R = np.transpose(self.R)
				
				### Deduce sizes from B ###
				self.time_samples = Bshape[0]
				self.dim_rb       = Bshape[1]
				
			else:
				raise Exception, "File not in write mode or is closed."		
			
			self.close()
			
		pass
		
	#!!!!!!!!!!!!!!!!!!!!!!!!!!!!!!!!!!!!!!!!!
	def SurrogateID(self):
		if self.isopen():
			id = self.file['SurrogateID'][()]
			return ''.join(chr(cc) for cc in id)
		pass
	
	#!!!!!!!!!!!!!!!!!!!!!!!!!!!!!!!!!!!!!!!!!
	def write_h5(self, id, t, B, eim_indices, greedy_points, fit_min, fit_max, affine_map, \
				fitparams_amp, fitparams_phase, V, R):
		""" Write surrogate data in standard format.
		
		Input:
		======
			surrogate_id    -- SurrogateID which should match the parent directory name 
			t               -- time series array (only min, max and increment saved)
			B               -- empirical interpolant operator (`B matrix`)
			eim_indices     -- indices of empirical nodes from time series array `t`
			greedy_points   -- parameters selected by reduced basis greedy algorithm
			V               -- Generalized Vandermonde matrix from empirical 
			                   interpolation method
			R               -- matrix coefficients relating the reduced basis to the 
			                   selected waveforms
			fit_min         -- min values of parameters used for surrogate fitting
			fit_max         -- max values of parameters used for surrogate fitting
			affine_map      -- mapped parameter domain to reference interval for fitting? 
			                   (True/False)
			fitparams_amp   -- fitting parameters for waveform amplitude
			fitparams_phase -- fitting parameters for waveform phase
		"""
		
		# Open file for writing. Filename based on surrogate ID.
		self.open(self.path+str(id)+'.h5', mode='w')
		
		# Write surrogate data to file
		surrogate_id = [ord(cc) for cc in id]
		self.file.create_dataset('SurrogateID', data=surrogate_id, dtype='int')
		
		self.file.create_dataset('tmin', data=t.min(), dtype='double')
		self.file.create_dataset('tmax', data=t.max(), dtype='double')
		self.file.create_dataset('dt', data=t[1]-t[0], dtype='double')
		
		self.file.create_dataset('B', data=B, dtype=B.dtype, compression='gzip')
		self.file.create_dataset('eim_indices', data=eim_indices, dtype='int', compression='gzip')
		self.file.create_dataset('greedy_points', data=greedy_points, dtype='double', compression='gzip')
		self.file.create_dataset('V', data=V, dtype=V.dtype, compression='gzip')
		self.file.create_dataset('R', data=R, dtype=R.dtype, compression='gzip')
		
		self.file.create_dataset('fit_min', data=fit_min, dtype='double')
		self.file.create_dataset('fit_max', data=fit_max, dtype='double')
		self.file.create_dataset('affine_map', data=affine_map, dtype='bool')
		self.file.create_dataset('fitparams_amp', data=fitparams_amp, dtype='double', compression='gzip')
		self.file.create_dataset('fitparams_phase', data=fitparams_phase, dtype='double', compression='gzip')
		
		self.close()
		
		pass

	
##############################################
class TextSurrogate:
	"""Load or export a single-mode surrogate in terms of the function's amplitude and phase from TEXT format"""
	
	#!!!!!!!!!!!!!!!!!!!!!!!!!!!!!!!!!!!!!!!!!
	def __init__(self, sdir, mode='r'):
		"""initialize single-mode surrogate defined by text files located in directory sdir"""

		### record initialization values, sdir is defined to the the surrogate's ID ###
		self.mode = mode
		self.SurrogateID = sdir

		### determine of surrogate in read or write mode ###
		if mode == 'r':

			### Surrogate's sampling rate and mass ratio (for fits) ###
			time_info             = np.loadtxt(sdir+'time_info.txt')
			self.fit_interval       = np.loadtxt(sdir+'q_fit.txt')
			#self.Mtot             = np.loadtxt(sdir+'Mtot.txt')

			### unpack time info ###
			self.dt      = time_info[2]
			self.tmin    = time_info[0]
			self.tmax    = time_info[1]
			self.t_units = 'TOverMtot' # TODO: pass this through time_info for flexibility

			### greedy points (ordered by RB selection) ###
			self.greedy_points = np.loadtxt(sdir+'greedy_points.txt')

			### empirical time index (ordered by EIM selection) ###
			self.eim_indices = np.loadtxt(sdir+'eim_indices.txt')

			### Complex B coefficients ###
			B_i    = np.loadtxt(sdir+'B_imag.txt')
			B_r    = np.loadtxt(sdir+'B_real.txt')
			self.B = B_r + (1j)*B_i

			### Deduce sizes from B ###
			self.dim_rb       = B_r.shape[1]
			self.time_samples = B_r.shape[0]

			### Information about phase/amp parametric fit ###
			self.fitparams_phase = np.loadtxt(sdir+'fit_coeff_phase.txt')
			self.fitparams_amp   = np.loadtxt(sdir+'fit_coeff_amp.txt')
			self.affine_map      = bool(np.loadtxt(sdir+'affine_map.txt'))

			### Vandermonde V such that E (orthogonal basis) is E = BV ###
			V_i    = np.loadtxt(sdir+'V_imag.txt')
			V_r    = np.loadtxt(sdir+'V_real.txt')
			self.V = V_r + (1j)*V_i

			### R matrix such that waveform basis H = ER ###
			R_i    = np.loadtxt(sdir+'R_im.txt')
			R_r    = np.loadtxt(sdir+'R_re.txt')
			self.R = R_r + (1j)*R_i

		elif mode == 'w':

			if( not(sdir[-1:] is '/') ):
                                raise Exception, "path name should end in /"

			try:
				os.mkdir(sdir)
				print "Successfully created a surrogate directory...use write_text to export your surrogate!"
				self.write_ok = True

			except OSError:
				print "Could not create a surrogate directory. Not ready to export"
				self.write_ok = False

		else:
			raise ValueError, "invalid mode"
		

		pass

	#!!!!!!!!!!!!!!!!!!!!!!!!!!!!!!!!!!!!!!!!!
	def write_text(self, t, B, eim_indices, greedy_points, fit_min, fit_max, affine_map, \
				fitparams_amp, fitparams_phase, V, R):
		""" Write surrogate data (text) in standard format.
		
		Input:
		======
			t               -- time series array (only min, max and increment saved)
			B               -- empirical interpolant operator (`B matrix`)
			eim_indices     -- indices of empirical nodes from time series array `t`
			greedy_points   -- parameters selected by reduced basis greedy algorithm
			V               -- Generalized Vandermonde matrix from empirical 
			                   interpolation method
			R               -- matrix coefficients relating the reduced basis to the 
			                   selected waveforms
			fit_min         -- min values of parameters used for surrogate fitting
			fit_max         -- max values of parameters used for surrogate fitting
			affine_map      -- mapped parameter domain to reference interval for fitting? 
			                   (True/False)
			fitparams_amp   -- fitting parameters for waveform amplitude
			fitparams_phase -- fitting parameters for waveform phase
		"""

		if (self.write_ok and self.mode == 'w'):

			### mass ratio interval (for fits) ###
			q_fit = [fit_min, fit_max]
			np.savetxt(self.SurrogateID+'q_fit.txt',q_fit)

			### pack and write time info ###
			dt = t[3] - t[2]
			time_info = [t[0], t[-1], dt] # tmin, tmax, dt
			np.savetxt(self.SurrogateID+'time_info.txt',time_info)

			### greedy points (ordered by RB selection) ###
			np.savetxt(self.SurrogateID+'greedy_points.txt',greedy_points)

			### empirical time index (ordered by EIM selection) ###
			np.savetxt(self.SurrogateID+'eim_indices.txt',eim_indices)

			### Complex B coefficients ###
			np.savetxt(self.SurrogateID+'B_imag.txt',B.imag)
			np.savetxt(self.SurrogateID+'B_real.txt',B.real)

			### Information about phase/amp parametric fit ###
			np.savetxt(self.SurrogateID+'fit_coeff_phase.txt',fitparams_phase)
			np.savetxt(self.SurrogateID+'fit_coeff_amp.txt',fitparams_amp)
			np.savetxt(self.SurrogateID+'affine_map.txt',np.array([int(affine_map)]) )

			### Vandermonde V such that E (orthogonal basis) is E = BV ###
			np.savetxt(self.SurrogateID+'V_imag.txt',V.imag)
			np.savetxt(self.SurrogateID+'V_real.txt',V.real)

			### R matrix such that waveform basis H = ER ###
			np.savetxt(self.SurrogateID+'R_im.txt',R.imag)
			np.savetxt(self.SurrogateID+'R_re.txt',R.real)

		pass


#	#!!!!!!!!!!!!!!!!!!!!!!!!!!!!!!!!!!!!!!!!!
#	def switch_time_to_secs(self,Mtot):
#		"""switch from time units 'TOverMtot' to 's' """
#		# TODO: temporal untis below should be implimented in a better way
#
#		if(self.t_units is 'secs'):
#			print 'times already in seconds'
#		else:
#			self.t_units = 'secs'
#			self.solarmass_over_mtot_to_s(Mtot)
#		pass
#		
#	#!!!!!!!!!!!!!!!!!!!!!!!!!!!!!!!!!!!!!!!!!
#	def switch_time_to_TOverM(self,Mtot):
#		"""switch from time units 's' to 'TOverMtot'"""
#
#		if(self.t_units is 'TOverMtot'):
#			print 'times alrady in t/M'
#		else:
#			self.t_units = 'TOverMtot'
#			self.s_to_solarmass_over_mtot(Mtot)
#		pass
#
#	#!!!!!!!!!!!!!!!!!!!!!!!!!!!!!!!!!!!!!!!!!
#	def s_to_solarmass_over_mtot(self,Mtot):
#		"""convert seconds t to dimensionless t/Mtot"""
#		self.dt   = (self.dt / mks.Msuninsec) / Mtot
#		self.tmin = (self.tmin / mks.Msuninsec) / Mtot
#		self.tmax = (self.tmax / mks.Msuninsec) / Mtot
#		pass
#
#	#!!!!!!!!!!!!!!!!!!!!!!!!!!!!!!!!!!!!!!!!!
#	def solarmass_over_mtot_to_s(self,Mtot):
#		"""convert dimensionless t/Mtot to seconds"""
#		self.dt   = (self.dt * mks.Msuninsec) * Mtot
#		self.tmin = (self.tmin * mks.Msuninsec) * Mtot
#		self.tmax = (self.tmax * mks.Msuninsec) * Mtot
#		pass
#		

##############################################
class ExportSurrogate(HDF5Surrogate, TextSurrogate):
	"""Export single-mode surrogate"""
	
	#!!!!!!!!!!!!!!!!!!!!!!!!!!!!!!!!!!!!!!!!!
	def __init__(self, path):
		
		# export HDF5 or Text surrogate data depending on input file extension
		ext = path.split('.')[-1]
		if ext == 'hdf5' or ext == 'h5':
			HDF5Surrogate.__init__(self, path)
		else:
			TextSurrogate.__init__(self, path,'w')	
		
		pass


##############################################
class EvaluateSurrogate(File, HDF5Surrogate, TextSurrogate):
	"""Evaluate single-mode surrogate in terms of the function's amplitude and phase"""
	
	#!!!!!!!!!!!!!!!!!!!!!!!!!!!!!!!!!!!!!!!!!
	def __init__(self, path, mode='r'):
		
		# Load HDF5 or Text surrogate data depending on input file extension
<<<<<<< HEAD
		ext = path.split('.')[-1]
		if ext == 'hdf5' or ext == 'h5':
			HDF5Surrogate.__init__(self, path)
		else:
			TextSurrogate.__init__(self, path,'r')	
=======
		if mode == 'r':
			ext = path.split('.')[-1]
			if ext == 'hdf5' or ext == 'h5':
				HDF5Surrogate.__init__(self, path, mode=mode)
			else:
				TextSurrogate.__init__(self, path)	
				
			# Time samples
			self.times = np.arange(self.tmin, self.tmax+self.dt, self.dt)
>>>>>>> 5db88710
		
		else:
			File.__init__(self, path, mode=mode)
		
		# Convenience for plotting purposes
		self.plt = plt
		
		pass

	#!!!!!!!!!!!!!!!!!!!!!!!!!!!!!!!!!!!!!!!!!
	def __call__(self, q_eval):
		return self.h_sur(q_eval)
	
	#!!!!!!!!!!!!!!!!!!!!!!!!!!!!!!!!!!!!!!!!!
	def h_sur(self, q_eval):
		"""evaluate surrogate at q_eval"""

		### Map q_eval to the standard interval ?? ###
		if self.affine_map:
			qmin, qmax = self.fit_interval
			q_0 = 2.*(q_eval - qmin)/(qmax - qmin) - 1.;
		else:
			q_0 = q_eval

		### Evaluate fits ###
		amp_eval = np.array([ np.polyval(self.fitparams_amp[jj, 0:self.dim_rb], q_0) for jj in range(self.dim_rb) ])
		phase_eval = np.array([ np.polyval(self.fitparams_phase[jj, 0:self.dim_rb], q_0) for jj in range(self.dim_rb) ])

		### Build dim_RB-vector fit evalution of h ###
		### HACK TO KEEP SURROGATES BACKWARDS COMPATIBLE ###
		if phase_eval[-1] < 0: # assumption that phase is monotonically decreasing
			h_EIM = amp_eval*np.exp(-1j*phase_eval)
		else:
			h_EIM = amp_eval*np.exp(1j*phase_eval)

		### Surrogate modes hp and hc ###
		surrogate = np.dot(self.B, h_EIM)
		hp = surrogate.real
		hp = hp.reshape([self.time_samples,])
		hc = surrogate.imag
		hc = hc.reshape([self.time_samples,])

		return hp, hc
	
	#!!!!!!!!!!!!!!!!!!!!!!!!!!!!!!!!!!!!!!!!!
	def timer(self, N):
		"""average time to evaluate n waveforms"""

		qmin, qmax = self.fit_interval
		ran = np.random.uniform(qmin, qmax, N)
		q_ran = 2.*(ran - qmin)/(qmax - qmin) - 1.;

		tic = time.time()
		for i in ran:
			hp, hc = self(i)

		toc = time.time()
		print 'total time = ',toc-tic
		print 'average time = ', (toc-tic)/float(N)
		pass
	
	#!!!!!!!!!!!!!!!!!!!!!!!!!!!!!!!!!!!!!!!!!
	def time(self, units=None):
		# NOTE: Is Mtot the total mass of the surrogate or the total mass one wants to 
		# evaluate the time?
		"""Return time samples in specified units.
		
		Options for units:
		====================
		None		-- Time in geometric units, G=c=1 (DEFAULT)
		'solarmass' -- Time in units of solar masses
		'sec'		-- Time in units of seconds
		"""
		t = self.times
		if units == 'solarmass':
			t *= mks.Msuninsec
		elif units == 'sec':
			t *= mks.Msuninsec
		return t
	
	#!!!!!!!!!!!!!!!!!!!!!!!!!!!!!!!!!!!!!!!!!
	def basis(self, i, flavor='waveform'):
		"""compute the ith cardinal, orthogonal, or (exact, as opposed to 
                   its surrogate approximate) waveform basis."""

		if flavor == 'cardinal':
			basis = self.B[:,i]
		elif flavor == 'orthogonal':
			basis = np.dot(self.B,self.V)[:,i]
		elif flavor == 'waveform':
			E = np.dot(self.B,self.V)
			basis = np.dot(E,self.R)[:,i]
		else:
			ValueError, "ERROR. %s not valid basis type" % flavor

		return basis

	#!!!!!!!!!!!!!!!!!!!!!!!!!!!!!!!!!!!!!!!!!
	def plot_pretty(self, time, hp, hc, fignum=1, flavor='regular'):
		"""create a waveform figure with nice formatting and labels.
		returns figure method for saving, plotting, etc."""

		# Plot waveform
		fig = self.plt.figure(fignum)
		ax = fig.add_subplot(111)

		if flavor == 'regular':
			self.plt.plot(self.times, hp, 'k-', label='$h_+ (t)$')
			self.plt.plot(self.times, hc, 'k--', label='$h_\\times (t)$')
		elif flavor == 'semilogy':
			self.plt.semilogy(self.times, hp, 'k-', label='$h_+ (t)$')
			self.plt.semilogy(self.times, hc, 'k--', label='$h_\\times (t)$')
		else:
			ValueError, "Error.  %s not valid basis type" % flavor

		self.plt.xlabel('Time, $t/M$')
		self.plt.ylabel('Waveform')
		self.plt.legend(loc='upper left')

		return fig
	
	#!!!!!!!!!!!!!!!!!!!!!!!!!!!!!!!!!!!!!!!!!
	def plot_rb(self, i, showQ=True):
		"""plot the ith reduced basis waveform"""
		
		# NOTE: Need to allow for different time units for plotting and labeling
		
		# Compute surrogate approximation of RB waveform
		basis = self.basis(i)
		hp    = basis.real
		hc    = basis.imag
		
		# Plot waveform
		fig = self.plot_pretty(self.times,hp,hc)
		
		if showQ:
			self.plt.show()
		
		# Return figure method to allow for saving plot with fig.savefig
		return fig
	
	#!!!!!!!!!!!!!!!!!!!!!!!!!!!!!!!!!!!!!!!!!
	def plot_sur(self, q_eval, timeM=False, showQ=True):
		"""plot surrogate evaluated at q_eval"""
		
		# NOTE: Need to allow for different time units for plotting and labeling
		
		hp, hc = self(q_eval)
		if self.t_units == 'TOverMtot':
			#times = self.solarmass_over_mtot(times)
			xlab = 'Time, $t/M$'
		else:
			xlab = 'Time, $t$ (sec)'

		# Plot surrogate waveform
		fig = self.plot_pretty(self.times,hp,hc)
		self.plt.xlabel(xlab)
		self.plt.ylabel('Surrogate waveform')
		
		if showQ:
			self.plt.show()
		
		# Return figure method to allow for saving plot with fig.savefig
		return fig
	
	#!!!!!!!!!!!!!!!!!!!!!!!!!!!!!!!!!!!!!!!!!
	def writetxt(self, q_eval, filename='output'):
		"""write waveform to text file"""
		hp, hc = self(q_eval)
		np.savetxt(filename, [self.times, hp, hc])
		pass

	#!!!!!!!!!!!!!!!!!!!!!!!!!!!!!!!!!!!!!!!!!
	def writebin(self, q_eval, filename='output.txt'): # .txt for binary?
		"""write waveform to numpy binary file"""
		hp, hc = self(q_eval)
		np.save(filename, [self.times, hp, hc])
		pass<|MERGE_RESOLUTION|>--- conflicted
+++ resolved
@@ -402,26 +402,29 @@
 	def __init__(self, path, mode='r'):
 		
 		# Load HDF5 or Text surrogate data depending on input file extension
-<<<<<<< HEAD
 		ext = path.split('.')[-1]
 		if ext == 'hdf5' or ext == 'h5':
 			HDF5Surrogate.__init__(self, path)
 		else:
 			TextSurrogate.__init__(self, path,'r')	
-=======
-		if mode == 'r':
-			ext = path.split('.')[-1]
-			if ext == 'hdf5' or ext == 'h5':
-				HDF5Surrogate.__init__(self, path, mode=mode)
-			else:
-				TextSurrogate.__init__(self, path)	
-				
-			# Time samples
-			self.times = np.arange(self.tmin, self.tmax+self.dt, self.dt)
->>>>>>> 5db88710
-		
-		else:
-			File.__init__(self, path, mode=mode)
+
+
+		self.times = np.arange(self.tmin, self.tmax+self.dt, self.dt)
+
+
+		### THIS IS CHADS EDIT -- WHICH IS SIMILAR IN SPIRIT TO EXPORTSURROGATE CLASS ###
+		#if mode == 'r':
+		#	ext = path.split('.')[-1]
+		#	if ext == 'hdf5' or ext == 'h5':
+		#		HDF5Surrogate.__init__(self, path, mode=mode)
+		#	else:
+		#		TextSurrogate.__init__(self, path)	
+		#		
+		#	# Time samples
+		#	self.times = np.arange(self.tmin, self.tmax+self.dt, self.dt)
+		#
+		#else:
+		#	File.__init__(self, path, mode=mode)
 		
 		# Convenience for plotting purposes
 		self.plt = plt
