""" Gravitational Wave Surrogate classes for text and hdf5 files"""

from __future__ import division  # for py2

__copyright__ = "Copyright (C) 2014 Scott Field and Chad Galley"
__email__     = "sfield@astro.cornell.edu, crgalley@tapir.caltech.edu"
__status__    = "testing"
__author__    = "Jonathan Blackman, Scott Field, Chad Galley, Vijay Varma"

__license__ = """
Permission is hereby granted, free of charge, to any person obtaining a copy
of this software and associated documentation files (the "Software"), to deal
in the Software without restriction, including without limitation the rights
to use, copy, modify, merge, publish, distribute, sublicense, and/or sell
copies of the Software, and to permit persons to whom the Software is
furnished to do so, subject to the following conditions:

The above copyright notice and this permission notice shall be included in
all copies or substantial portions of the Software.

THE SOFTWARE IS PROVIDED "AS IS", WITHOUT WARRANTY OF ANY KIND, EXPRESS OR
IMPLIED, INCLUDING BUT NOT LIMITED TO THE WARRANTIES OF MERCHANTABILITY,
FITNESS FOR A PARTICULAR PURPOSE AND NONINFRINGEMENT. IN NO EVENT SHALL THE
AUTHORS OR COPYRIGHT HOLDERS BE LIABLE FOR ANY CLAIM, DAMAGES OR OTHER
LIABILITY, WHETHER IN AN ACTION OF CONTRACT, TORT OR OTHERWISE, ARISING FROM,
OUT OF OR IN CONNECTION WITH THE SOFTWARE OR THE USE OR OTHER DEALINGS IN
THE SOFTWARE.
"""

# adding "_" prefix to potentially unfamiliar module names
# so they won't show up in gws' tab completion
import numpy as np
from scipy.interpolate import InterpolatedUnivariateSpline as _iuspline
from gwtools.harmonics import sYlm as _sYlm

if __package__ is "" or "None": # py2 and py3 compatible
  print("setting __package__ to gwsurrogate.new so relative imports work")
  __package__="gwsurrogate.new"

# assumes unique global names
from .saveH5Object import SimpleH5Object
from .saveH5Object import H5ObjectList
from .saveH5Object import H5ObjectDict
from .nodeFunction import NodeFunction
from .spline_evaluation import TensorSplineGrid, fast_complex_tensor_spline_eval
from gwsurrogate import spline_interp_Cwrapper

PARAM_NUDGE_TOL = 1.e-12 # Default relative tolerance for nudging edge cases


def _identity(r1, r2):
    return r1, r2
def _amp_phase(r1, r2):
    return r1['amp']*np.exp(1.j*r1['phase'])
def _re_im(r1, r2):
    return r1['re'] + 1.j*r1['im']

RECOMBINATION_FUNCS = {
    'identity': _identity,
    'amp_phase': _amp_phase,
    're_im': _re_im,
        }


def _mode_sum(modes, theta, phi):
    h = 0.
    for (ell, m), h_mode in modes.items(): # inefficient in py2
        h += _sYlm(-2, ell, m, theta, phi) * h_mode
    return h


def _splinterp(xout, xin, yin, k=3, ext='const'):
    """Uses InterpolatedUnivariateSpline to interpolate real or complex data"""
    if np.iscomplexobj(yin):
        re = _splinterp(xout, xin, np.real(yin), k=k, ext=ext)
        im = _splinterp(xout, xin, np.imag(yin), k=k, ext=ext)
        return re + 1.j*im
    else:
        return _iuspline(xin, yin, k=k, ext=ext)(xout)

def _splinterp_Cwrapper(xout, xin, yin):
    """Uses gsl splines with a wrapper to interpolate real or complex data.
    Uses natural boundary conditions instead of not-a-knot boundary conditions
    like InterpolatedUnivariateSpline."""
    if np.iscomplexobj(yin):
        re = _splinterp_Cwrapper(xout, xin, np.real(yin))
        im = _splinterp_Cwrapper(xout, xin, np.imag(yin))
        return re + 1.j*im
    else:
        return spline_interp_Cwrapper.interpolate(xout, xin, yin)


class ParamDim(SimpleH5Object):
    """
    A helper class containing the information and functions for a single
    parameter space dimension
    """

    def __init__(self, name='', min_val=0, max_val=1, rtol=PARAM_NUDGE_TOL):
        """
        name: A descriptive name for this parameter dimension
        min_val: The minimum allowed value for this parameter
        max_val: The maximum allowed value for this parameter
        rtol: A relative tolerance for nudging parameters lying outside
             [min_val, max_val]. Scaled by (max_val - min_val) for an absolute
             tolerance. Useful to avoid machine precision issues.
        """
        super(ParamDim, self).__init__()

        tol = rtol * (max_val - min_val)

        if min_val + 2*tol > max_val:
            raise Exception("tol %s is too large for %s with range [%s, %s]"%(
                            tolerance, name, min_val, max_val))

        self.name = name
        self.min_val = min_val
        self.max_val = max_val
        self.tol = tol
        self.tol_max = max_val - tol
        self.tol_min = min_val + tol

    def __str__(self):
        return self.name

    def __repr__(self):
        return '%s: [%s, %s] with tol %s'%(self.name, self.min_val,
                                           self.max_val, self.tol)

    def nudge(self, x):
        """
        Returns a nudged version of x lying within [min_val+tol, max_val-tol].
        x can have any shape. Returns x if it already lies in the interval.
        x must already lie within [min_val - tol, max_val + tol].
        """
        xmax = np.max(x)
        xmin = np.min(x)

        if xmax > self.tol_max:
            if xmax > self.max_val + self.tol:
                raise Exception("The maximum allowed %s is %s, got %s"%(
                                self.name, self.max_val, xmax))
            x = np.amin([x, np.ones(np.shape(x)) * self.tol_max], axis=0)

        if xmin < self.tol_min:
            if xmin < self.min_val - self.tol:
                raise Exception("The maximum allowed %s is %s, got %s"%(
                                self.name, self.min_val, xmin))
            x = np.amax([x, np.ones(np.shape(x)) * self.tol_min], axis=0)

        return x


class ParamSpace(SimpleH5Object):
    """
    A helper class for all the parameter domain related information and
    functions.
    """

    def __init__(self, name='', params=[]):
        """
        name: A descriptive name for this parameter space
        params: A list of ParamDim instances, one per parameter dimension
        """
        super(ParamSpace, self).__init__(['name', 'dim'], ['_params'])

        self.name = name
        self._params = H5ObjectList(params)
        self.dim = len(params)

    def __str__(self):
        return self.name

    def __repr__(self):
        return '%s: %s'%(self.name, [p.name for p in self._params])

    def param_names(self):
        """Returns the list of names for each parameter space dimension"""
        return [p.name for p in self._params]

    def min_vals(self):
        """Returns a list of minimum parameter space values"""
        return [p.min_val for p in self._params]

    def max_vals(self):
        """Returns a list of maximum parameter space values"""
        return [p.max_val for p in self._params]

    def nudge_params(self, x):
        """
        Nudges parameters lying slightly outside the valid domain to the
        boundary. x can be a single 1d parameter vector or a 2d vector with
        shape (n_params, self.dim).
        """

        xshape = np.shape(x)

        # It's convenient to be able to accept a float instead of a length-1
        # array for 1d parameter spaces.
        if len(xshape) == 0:
            x = np.array([x])
            xshape = np.shape(x)

        if len(xshape) == 1:
            if len(x) != self.dim:
                raise Exception("Parameter space has dimension %s, got %s."%(
                                self.dim, xshape))
            res = np.array([p.nudge(xi) for p, xi in zip(self._params, x)])

        elif len(xshape) == 2:
            if xshape[1] != self.dim:
                raise Exception("Expecting array with shape (n, %s), got %s"%(
                                self.dim, xshape))
            res = np.array([p.nudge(xi) for p, xi in zip(self._params, x.T)])

        else:
            raise Exception("x should be 1d or 2d, got shape {}".format(xshape))

        return res

    def h5_prepare_subs(self):
        """Setup dummy subordinates before loading them"""
        params = [ParamDim() for _ in range(self.dim)]
        self._params = H5ObjectList(params)


class _SingleFunctionSurrogate_NoChecks(SimpleH5Object):
    """
    A surrogate model for a single (real or complex) function on a 1d domain.
    Skips sanity/validity checks, so should be called with sanitized inputs.
    Use SingleFunctionSurrogate for actual surrogates of single functions.
    """

    def __init__(self, name=None, ei_basis=None, node_functions=[]):
        """
        name: A descriptive name for the function this surrogate models
        ei_basis: A basis with shape (n_nodes, len(domain)).
                  Interpolation is done via nodes.dot(ei_basis)
        node_functions: A list of evaluators for each node.
                        Each one takes a parameter space vector x and returns
                        the node evaluated at x.
        """
        super(_SingleFunctionSurrogate_NoChecks, self).__init__(
                data_keys=['name', 'ei_basis', 'n_nodes'],
                sub_keys=['node_functions'])

        self.name = name
        self.ei_basis = ei_basis
        self.n_nodes = len(node_functions)
        self.node_functions = H5ObjectList(node_functions)

    def __str__(self):
        return self.name

    def __repr__(self):
        return self.name

    def __call__(self, x):
        """
        Evaluates the surrogate at x, returning the result.
        """
        nodes = np.array([nf(x) for nf in self.node_functions])
        return nodes.dot(self.ei_basis)

    def h5_prepare_subs(self):
        """Setup NodeFunctions before loading them"""
        tmp_nodes = [NodeFunction() for _ in range(self.n_nodes)]
        self.node_functions = H5ObjectList(tmp_nodes)


class SingleFunctionSurrogate(_SingleFunctionSurrogate_NoChecks):
    """
    A surrogate model for a single (real or complex) function on a 1d domain.
    """

    def __init__(self, name=None, domain=None, param_space=None,
                 ei_basis=None, node_functions=[]):
        """
        name: A descriptive name for the function this surrogate models
        domain: A 1d array of the monotonically increasing domain
                (time/frequency) values
        param_space: A ParamSpace for this surrogate
        ei_basis: A basis with shape (n_nodes, len(domain)).
                  Interpolation is done via nodes.dot(ei_basis)
        node_functions: A list of evaluators for each node.
                        Each one takes a parameter space vector x and returns
                        the node evaluated at x.
        """
        super(SingleFunctionSurrogate, self).__init__(name=name,
                ei_basis=ei_basis, node_functions=node_functions)

        if domain is not None and np.min(np.diff(domain)) <= 0.0:
            raise Exception("domain should be monotonically increasing")

        self.domain = domain
        self.param_space = param_space

        self._h5_data_keys.append('domain')
        self._h5_subordinate_keys.append('param_space')

    def h5_prepare_subs(self):
        super(SingleFunctionSurrogate, self).h5_prepare_subs()
        self.param_space = ParamSpace()

    def __repr__(self):
        return '%s (%s)'%(self.name, self.param_space.name)

    def __call__(self, x, domain=None):
        """
        Evaluates the surrogate at x, returning the result.
        domain: An optional 1d array of domain values. If given, the result is
                evaluated at the domain values.
        """
        # Verify valid parameters and domain
        x = self.param_space.nudge_params(x)
        if domain is not None:
            if domain[0] < self.domain[0] or domain[-1] > self.domain[-1]:
                raise Exception("Domain must lie in [%s, %s]"%(
                                self.domain[0], self.domain[-1]))

        res = super(SingleFunctionSurrogate, self).__call__(x)

        if domain is not None:
            res = _splinterp(domain, self.domain, res)

        return res


class _ManyFunctionSurrogate_NoChecks(SimpleH5Object):
    """
    A container for surrogates sharing the same parameter space and domain.
    Skips checks, assuming they have already been performed.
    """

    def __init__(self, name='', single_function_components={},
                 many_function_components={}, combine_func='identity'):
        """
        name: A descriptive name for this surrogate.
        single_function_components: A dictionary of components, where the
                values are (ei_basis, node_functions) tuples.
        many_function_components: A dictionary of _ManyFunctionSurrogate_NoCheck
                components, where the values are
                (combine_func, single_function_components,
                 many_function_components) tuples.
        combine_func: A key of RECOMBINATION_FUNCS used to combine subordinate
                      results into a single result.
        """
        super(_ManyFunctionSurrogate_NoChecks, self).__init__(
                data_keys=['name', 'func_keys', 'sur_keys', 'combine_func'],
                sub_keys=['func_subs', 'sur_subs'])

        self.name = name
        self.combine_func = combine_func
        self.func_keys = list(single_function_components.keys())
        self.sur_keys = list(many_function_components.keys())
        if len(set(self.func_keys).intersection(self.sur_keys)) > 0:
            raise Exception("Component keys must be unique! Got %s, %s"%(
                            self.func_keys, self.sur_keys))

        func_sub_dict = {}
        for k, (ei, nf) in single_function_components.items(): # inefficient in py2
            func_sub_dict[k] = _SingleFunctionSurrogate_NoChecks(k, ei, nf)
        self.func_subs = H5ObjectDict(func_sub_dict)

        sur_sub_dict = {}
        for k, (cf, sfc, mfc) in many_function_components.items(): # inefficient in py2
            sur_sub_dict[k] = _ManyFunctionSurrogate_NoChecks(k, sfc, mfc, cf)
        self.sur_subs = H5ObjectDict(sur_sub_dict)

    def h5_prepare_subs(self):
        """
        Initialize subordinate surrogate class instances so they can
        load their own data from h5 files.
        """
        self.func_subs = H5ObjectDict({k: _SingleFunctionSurrogate_NoChecks()
                                       for k in self.func_keys})
        self.sur_subs = H5ObjectDict({k: _ManyFunctionSurrogate_NoChecks()
                                      for k in self.sur_keys})

    def __str__(self):
        return self.name

    def __call__(self, x):
        func_evals = {k: sur(x) for k, sur in self.func_subs.iteritems()} # inefficient in py2
        sur_evals = {k: sur(x) for k, sur in self.sur_subs.iteritems()} # inefficient in py2
        return RECOMBINATION_FUNCS[self.combine_func](func_evals, sur_evals)

    def _eval_func(self, x, key):
        return self.func_subs[key](x)

    def _eval_sur(self, x, key):
        return self.sur_subs[key](x)


class ManyFunctionSurrogate(_ManyFunctionSurrogate_NoChecks):
    """
    A container for surrogates sharing the same parameter space and domain.
    """

    def __init__(self, name='', domain=None, param_space=None,
                 single_function_components={}, many_function_components={},
                 combine_func='identity'):
        """
        name: A descriptive name for this surrogate.
        param_space: A ParamSpace for this surrogate.
        single_function_components: A dictionary of components, where the
                values are (ei_basis, node_functions) tuples.
        many_function_components: A dictionary of _ManyFunctionSurrogate_NoCheck
                components, where the values are
                (combine_func, single_function_components,
                 many_function_components) tuples.
        combine_func: A key of RECOMBINATION_FUNCS used to combine subordinate
                      results into a single result.
        """
        super(ManyFunctionSurrogate, self).__init__(
                name=name,
                single_function_components=single_function_components,
                many_function_components=many_function_components,
                combine_func=combine_func,
            )

        self.domain = domain
        self.param_space = param_space
        self._h5_data_keys.append('domain')
        self._h5_subordinate_keys.append('param_space')

    def h5_prepare_subs(self):
        super(ManyFunctionSurrogate, self).h5_prepare_subs()
        self.param_space = ParamSpace()

    def __call__(self, x):
        """
        Evaluates the surrogate at x, returning the result.
        """
        # Verify valid parameters
        x = self.param_space.nudge_params(x)
        return super(ManyFunctionSurrogate, self)(x)

class FastTensorSplineSurrogate(SimpleH5Object):
    """
    A special case of having a complex empirical interpolant combined with
    tensor splines for the real and imaginary parts of each empirical node,
    for each waveform mode. All tensor splines must use the same grid.
    Written for speed, minimizing python operations
    between tensor spline interpolations, which are done simultaneously for
    each mode to keep numpy busy. Obtained ~25ms evaluation time per waveform
    for 12 waveform modes. This was ~66ms when using the python class
    hierarchy, and using a separate call to numpy for each tensor spline
    interpolation. Note that similar C code written with gsl splines takes
    ~50ms, but should have room for optimization.
    """

    def __init__(self, name=None, domain=None, param_space=None,
                 knot_vecs=[], mode_data={}, modes=None):

        super(FastTensorSplineSurrogate, self).__init__(
                sub_keys=['param_space', 'ts_grid'],
                data_keys=['name', 'domain', 'ei', 'cre', 'cim', 'mode_list',
                           'mode_indices'])

        self.name = name
        self.domain = domain
        self.param_space = param_space
        if param_space is None:
            self.param_space = ParamSpace()
        if modes is None:
            modes = list(mode_data.keys())
        self.mode_list = modes
        self.mode_indices = {str(k): i for i, k in enumerate(modes)}
        self.ei = [mode_data[k][0] for k in modes]
        self.cre = [mode_data[k][1] for k in modes]
        self.cim = [mode_data[k][2] for k in modes]
        self.ts_grid = TensorSplineGrid(knot_vecs)

    def __call__(self, x, theta=None, phi=None, modes=None):
        """
        Return surrogate evaluation.
        Arguments:
            x : The intrinsic parameters (see self.param_space)
            theta/phi : polar and azimuthal angles of the direction of
                        gravitational wave emission. If given, sums up modes
                        and returns h_plus and h_cross (default returns modes)
            modes : A list of (ell, m) modes to be evaluated (default: all)
        Returns h:
            h : If theta and phi are None, h is a dictionary of waveform modes
                sampled at self.domain with (ell, m) keys.
                If theta and phi are given, h = h_plus - i * h_cross is a
                complex array given by the sum of the modes.
        """
        if (theta is None) != (phi is None):
            raise Exception("Either give theta and phi or neither")

        x = self.param_space.nudge_params(x)

        if modes is None:
            modes = self.mode_list

        h_modes = {}
        for k in modes:
            i = self.mode_indices[str(k)]

            h_eim = fast_complex_tensor_spline_eval(x,self.ts_grid,self.cre[i],self.cim[i])

            # Evaluate the empirical interpolant
            h_modes[k] = h_eim.dot(self.ei[i])

        if theta is not None:
            return _mode_sum(h_modes, theta, phi)

        return h_modes


class MultiModalSurrogate(ManyFunctionSurrogate):
    """
    A surrogate for multimodal waveforms, where each waveform mode has
    its own surrogate. Contains added functionality for evaluating on
    sphere.
    """

    def __init__(self, name=None, domain=None, param_space=None,
                 mode_data={}, mode_type='complex', modes=None):
        """
        name: A descriptive name for this surrogate.
        domain: A 1d array of the monotonically increasing domain
                (time/frequency) values
        param_space: A ParamSpace for this surrogate.
        mode_data: A dictionary of modes with (l, m) integer keys,
                   where the values are (ei_basis, node_functions) tuples.
        mode_type: Can be 'amp_phase', 're_im', or 'complex' depending on
                   how mode surrogates are built. If 'amp_phase' or 're_im',
                   mode_data values should instead be dictionaries with keys
                   ['amp', 'phase'] or ['re', 'im'] and
                   (ei_basis, node_functions) values.
        modes: A list of (ell, m) modes giving an ordering to mode_data.keys().
               If None, uses mode_data.keys().
        """

        if mode_type == 'complex':
            super(MultiModalSurrogate, self).__init__(name, domain, param_space,
                                                      mode_data, {}, 'identity')
        elif mode_type in ['amp_phase', 're_im']:
            mode_data = {k: (mode_type, v, {})
                         for k, v in mode_data.items()} # inefficient in py2
            super(MultiModalSurrogate, self).__init__(name, domain, param_space,
                                                      {}, mode_data, mode_type)
        else:
            raise ValueError("Invalid mode_type: %s"%(mode_type))

        self.mode_type = mode_type
        if modes is None:
            self.modes = list(mode_data.keys())
        else:
            self.modes = modes

        self._h5_data_keys.append('modes')
        self._h5_data_keys.append('mode_type')


    def __call__(self, x, theta=None, phi=None, modes=None):
        """
        Return surrogate evaluation.
        Arguments:
            x : The intrinsic parameters (see self.param_space)
            theta/phi : polar and azimuthal angles of the direction of
                        gravitational wave emission. If given, sums up modes
                        and returns h_plus and h_cross (default returns modes)
            modes : A list of (ell, m) modes to be evaluated (default: all)
        Returns h:
            h : If theta and phi are None, h is a dictionary of waveform modes
                sampled at self.domain with (ell, m) keys.
                If theta and phi are given, h = h_plus - i * h_cross is a
                complex array given by the sum of the modes.
        """
        if (theta is None) != (phi is None):
            raise Exception("Either give theta and phi or neither")

        x = self.param_space.nudge_params(x)

        if modes is None:
            modes = self.modes

        if self.mode_type == 'complex':
            h_modes = {k: self._eval_func(x, k) for k in modes}
        else:
            h_modes = {k: self._eval_sur(x, k) for k in modes}

        if theta is not None:
            return _mode_sum(h_modes, theta, phi)

        return h_modes


class AlignedSpinCoOrbitalFrameSurrogate(ManyFunctionSurrogate):
    """
    A surrogate for coorbital frame multimodal waveforms, where each waveform
    data piece has its own surrogate.

    The waveform data pieces are:
    Amplitude and phase of the (2,2) mode.
    Real and imaginary parts of coorbital frame waveform for other modes.
    """

    def __init__(self, name=None, domain=None, param_space=None, \
            phaseAlignIdx=None, coorb_mode_data={(2, 2): {}}
            ):
        """
        name:               A descriptive name for this surrogate.

        domain:             A 1d array of the monotonically increasing time
                            values.

        param_space:        A ParamSpace for this surrogate.

        phaseAlignIdx:      Index of domain at which the orbital phase is
            aligned. This is used when putting back the TaylorT3 contribution
            that was subtracted before modeling the phase.

        coorb_mode_data: A dictionary of modes with (l, m) integer keys, where
            the values are themselves dictionaries containing the coorbital
            frame waveform for that mode. The coorbital frame is defined as:
            H_lm = h_lm*exp(i*m*phi_22/2), where h_lm is the inertial frame
            waveform and h_22 = A_22 * exp(-i phi_22). NOTE the minus sign.

            coorb_mode_data should be a dict with mode_key: mode_value pairs,
                where mode_value = AmpPhase_22 for mode_key = (2, 2)
                and mode_value = CoorbReIm_lm for other modes.

            Above, AmpPhase_22 and CoorbReIm_lm are themselved dictionaries:
                AmpPhase_22 = {'amp': Amp_22, 'phase': phi_22}
                CoorbReIm_lm = {'re': re_H_lm, 'im': im_H_lm}, where
                re_H_lm = Real(H_lm) and im_H_lm = Imag(H_lmc).
            Finally, all of Amp_22, phi_22, re_H_lm and im_H_lm should be
            (ei_basis, node_functions) tuples of that data piece.

            IMPORTANT NOTE: The phase of (2, 2) mode should be defined with
            a minus sign as shown above, this is opposite to what is done for
            MultiModalSurrogate.
        """

        # get list of modes, but move (2,2) mode to start of the list.
        # This is important because we need the phase of the 22 mode to
        # transform the other modes from coorbital frame to inertial frame.
        self.mode_list = list(coorb_mode_data.keys())
        mode22_idx = [i for i in range(len(self.mode_list)) \
            if self.mode_list[i] == tuple([2, 2])]
        if len(mode22_idx) != 1:
            raise Exception('Seems to have found multiple or no 22 mode!')
        mode22_idx = mode22_idx[0]

        # shift 22 mode to the first index
        self.mode_list.insert(0, self.mode_list.pop(mode22_idx))

        if self.mode_list[0] != tuple([2, 2]):
            raise Exception('Expected the first mode at this point to be the'\
                ' 22 mode.')
        # make sure shifting the 22 mode index did not delete or add a
        # mode by mistake
        if len(self.mode_list) != len(coorb_mode_data.keys()):
            raise Exception('Number of modes do not agree')

        self.mode_type = 'identity'
        many_function_components = {}
        for mode in self.mode_list:
            many_function_components[mode] = ('identity', \
                coorb_mode_data[mode], {})

        # required for TaylorT3
        self.phaseAlignIdx = phaseAlignIdx
        self.TaylorT3_factor_without_eta = None

        super(AlignedSpinCoOrbitalFrameSurrogate, self).__init__(name,
                domain, param_space, {}, many_function_components,
                self.mode_type)

        self._h5_data_keys.append('mode_list')
        self._h5_data_keys.append('mode_type')
        self._h5_data_keys.append('phaseAlignIdx')
<<<<<<< HEAD
        self._h5_data_keys.append('domain')
=======
>>>>>>> ef56ee49


    def _coorbital_to_inertial_frame(self, h_coorb, h_22, mode_list, dtM,
        timesM, fM_low, fM_ref, do_not_align):
        """ Transforms a dict from Coorbital frame to inertial frame.

            The surrogate data is sparsely sampled, so upsamples to time
            step dtM if given. This is done in the coorbital frame since
            the waveform is slowly varying in that frame.

            If fM_low is given, only part of the waveform where frequency of
            the (2, 2) mode is greater than fM_low is retained.

            if do_not_align = False:
                Aligns the 22 mode phase to be zero at fM_ref. This means that
                at this reference frequency, the larger BH is roughly on the
                +ve x axis and the smaller BH is on the -ve x axis.
            do_not_align should be True only when converting from pySurrogate
            format to gwsurrogate format as we may want to do some checks that
            the waveform has not been modified
        """

        Amp_22 = h_22[0]['amp']
        phi_22 = h_22[0]['phase']
        domain = np.copy(self.domain)

        # get omega22, the angular frequency of the 22 mode, but truncate the
        # late time ( > 50 from peak). This way we avoid the noisy part at
        # late times, which can randomly be at frequency = fM_low.
        omega22 = np.gradient(phi_22)/np.gradient(domain)
        peak22Idx = np.argmax(Amp_22)
        omega22 = omega22[domain <= domain[peak22Idx]+50]

        # Truncate waveform such that the initial (2, 2) mode frequency = fM_low
        if fM_low is not None:
            omega_low = 2*np.pi*fM_low
            if omega_low < omega22[0]:
                raise ValueError('f_low is lower than the minimum allowed'
                    ' frequency')
            startIdx = np.argmin(np.abs(omega22 - omega_low))
            if domain[startIdx] > domain[peak22Idx] + 10:
                raise Exception('The time that matches f_low is after the peak,'
                    ' something must be wrong.')

            Amp_22 = Amp_22[startIdx:]
            phi_22 = phi_22[startIdx:]
            domain = domain[startIdx:]
            omega22 = omega22[startIdx:]

            if timesM is not None:
                if timesM[0] < domain[0]:
                    raise Exception("'times' starts before start of domain. Try"
                        " increasing initial value of times or reducing f_low.")
                if timesM[-1] > domain[-1]:
                    raise Exception("'times' includes times larger than the"
                        " maximum time value in domain.")

        return_times = True
        if dtM is None and timesM is None:
            timesM = domain
            do_interp = False
        else:
            do_interp = True
            if dtM is not None:
                # Interpolate onto uniform domain if needed
                timesM = np.arange(domain[0]+1e-10, domain[-1]-1e-10, dtM)
            else:
                return_times = False
                if timesM[0] < domain[0] or timesM[-1] > domain[-1]:
                    raise Exception('Trying to evaluate at times outside the'
                        ' domain.')
            Amp_22 = _splinterp_Cwrapper(timesM, domain, Amp_22)
            phi_22 = _splinterp_Cwrapper(timesM, domain, phi_22)


        # Get reference index where waveform needs to be aligned. If fM_ref
        # is not given, we pick the first index
        if fM_ref is not None:
            refIdx = np.argmin(np.abs(omega22 - 2*np.pi*fM_ref))
            if timesM[refIdx] > timesM[np.argmax(Amp_22)] + 10:
                raise Exception('The time that matches f_ref is after the peak,'
                    ' something must be wrong.')
        else:
            refIdx = 0

        # do_not_align should be True only when converting from pySurrogate
        # format to gwsurrogate format as we may want to do some checks that the
        # waveform has not been modified
        if not do_not_align:
            # Align phase at refIdx. Note that the Coorbital frame data is not
            # affected by this constant phase shift.
            phi_22 -= phi_22[refIdx]

        h_dict = {}
        for mode in mode_list:
            if mode == tuple([2, 2]):
                h_dict[mode] = Amp_22 * np.exp(-1j*phi_22)
            else:
                l,m = mode
                h_coorb_lm = 0
                if 're' in h_coorb[mode][0].keys():
                    h_coorb_lm += h_coorb[mode][0]['re'] + 1j * 0
                if 'im' in h_coorb[mode][0].keys():
                    h_coorb_lm += 1j*h_coorb[mode][0]['im']

                if fM_low is not None:
                    h_coorb_lm = h_coorb_lm[startIdx:]
                if do_interp:
                    h_coorb_lm = _splinterp_Cwrapper(timesM, domain, h_coorb_lm)

                h_dict[mode] = h_coorb_lm * np.exp(-1j*m*phi_22/2.)

        if return_times:
            return timesM, h_dict
        else:
            return h_dict

    def _set_TaylorT3_factor(self):
        """ Sets a term used in the 0 PN TaylorT3 phase. See Eq. (3.10a) of
        https://arxiv.org/abs/0907.0700.
        """
        # Set only once
        if self.TaylorT3_factor_without_eta is None:
            # This is arbitrary. This is where the phase diverges, so let's
            # choose it much after ringdown.
            t_ref = 1000

            theta_without_eta = ((t_ref - self.domain)/5)**(-1./8)
            self.TaylorT3_factor_without_eta = -2./theta_without_eta**5

    def _TaylorT3_phase_22(self, x):
        """ 0 PN TaylorT3 phase. See Eq. (3.10a) of
        https://arxiv.org/abs/0907.0700
        """

        q, chi1z, chi2z = x
        eta = q/(1.+q)**2

        # 0PN TaylorT3 phase
        phi22_T3 = 1./eta**(3./8) * self.TaylorT3_factor_without_eta

        # Align at phaseAlignIdx
        phi22_T3 -= phi22_T3[self.phaseAlignIdx]

        return phi22_T3


    def __call__(self, x, fM_low=None, fM_ref=None, dtM=None, timesM=None,
        dfM=None, freqsM=None, mode_list=None, par_dict=None,
        do_not_align=False):
        """
    Return dimensionless surrogate modes.
    Arguments:
    x :             The intrinsic parameters EXCLUDING total Mass (see
                    self.param_space)

    fM_low :        Initial frequency of (2,2) mode in units of cycles/M.
                    If None, will use the entire data of the surrogate.
                    Default None.

    fM_ref:         Reference frequency used to set the reference epoch at which
                    the frame is aligned and the spins are specified. The frame
                    is aligned at the reference epoch as follows:
                        The orbital angular momentum points towards the
                            +ve z-axis.
                        The separation vector from the smaller BH to the larger
                            BH points towards the +ve x-axis.
                    For time domain models, this is used to detemine a t_ref,
                    such that the frequency of the (2, 2) mode equals fM_ref
                    at t=t_ref.
                    Default: If fM_low is given, fM_ref = fM_low. If fM_low is
                    None, fM_ref is set to the initial frequency (the first
                    index).

    dtM :           Uniform time step to use, in units of M. If None, the
                    returned time array will be the array used in the
                    construction of the surrogate, which can be nonuniformly
                    sampled.
                    Default None.

    timesM:         Time samples to evaluate the waveform at. Use either dtM or
                    timesM, not both.

    dfM :           This should always be None as for now we are assuming
                    a time domain model.

    freqsM:         Frequency samples to evaluate the waveform at. Use either
                    dfM or freqsM, not both.

    mode_list :     A list of (ell, m) modes to be evaluated.
                    Default None, which evaluates all avilable modes.
                    Will deduce the m<0 modes from m>0 modes.

    par_dict:       This should always be None for this model.

    do_not_align:   Ignore fM_ref and do not align the waveform. This should be
                    True only when converting from pySurrogate format to
                    gwsurrogate format as we may want to do some checks that
                    the waveform has not been modified.

    Returns
    h: If timesM is given.
    timesM, h: If timesM is None.
        timesM : time array in units of M.
        h : A dictionary of waveform modes sampled at times=t with
            (ell, m) keys.
        """

        if par_dict is not None:
            raise ValueError('Expected par_dict to be None.')
        if dfM is not None:
            raise ValueError('Expected dfM to be None for a Time domain model')
        if freqsM is not None:
            raise ValueError('Expected freqsM to be None for a Time domain'
                ' model')

        if mode_list is None:
            mode_list = self.mode_list

        # always evaluate the (2,2) mode, the other modes neeed this
        # for transformation from coorbital to inertial frame

        #FIXME fill in arxiv
        # At this stage the phase of the (2,2) mode is the residual after
        # removing the TaylorT3 part (see. Eq.xx of arxiv.xxxx.xxxx)
        h_22 = self._eval_sur(x, tuple([2, 2]))

        # Get the TaylorT3 part and add to get the actual phase
        self._set_TaylorT3_factor()
        h_22[0]['phase'] += self._TaylorT3_phase_22(x)

        h_coorb = {k: self._eval_sur(x, k) for k in mode_list \
                        if k != tuple([2,2])}

        return self._coorbital_to_inertial_frame(h_coorb, h_22, \
            mode_list, dtM, timesM, fM_low, fM_ref, do_not_align)


class SpEC_nonspinning_q10_surrogate(MultiModalSurrogate):
    """A special class for the SpEC nonspinning surrogate"""

    skip_2_0_mode = True

    def __call__(self, x, theta=None, phi=None, modes=None,
                 fake_neg_modes=True):
        """
        Return surrogate evaluation.
        Arguments:
            x : The intrinsic parameters (see self.param_space)
            theta/phi : polar and azimuthal angles of the direction of
                        gravitational wave emission. If given, sums up modes
                        and returns h_plus and h_cross (default returns modes)
            modes : A list of (ell, m) modes to be evaluated (default: all)
            fake_neg_modes: Deduce (ell, -m) modes from (ell, m) modes for m>0.
        Returns h:
            h : If theta and phi are None, h is a dictionary of waveform modes
                sampled at self.domain with (ell, m) keys.
                If theta and phi are given, h = h_plus - i * h_cross is a
                complex array given by the sum of the modes.
        """
        if modes is None:
            modes = self.modes

        if self.skip_2_0_mode:
            # removed by 2to3 tool
            #modes = filter(lambda mode: mode != (2, 0), modes)
            modes = [mode for mode in modes if mode != (2, 0)]

        h_modes = super(SpEC_nonspinning_q10_surrogate, self).__call__(
                x, modes=modes)

        if fake_neg_modes:
            new_modes = {}
            for (ell, m), h in h_modes.items(): # inefficient in py2
                if m > 0:
                    new_modes[(ell, -m)] = np.power(-1, ell) * h.conjugate()
            for k, v in new_modes.items(): # inefficient in py2
                h_modes[k] = v

        if theta is not None:
            return _mode_sum(h_modes, theta, phi)

        return h_modes<|MERGE_RESOLUTION|>--- conflicted
+++ resolved
@@ -675,10 +675,6 @@
         self._h5_data_keys.append('mode_list')
         self._h5_data_keys.append('mode_type')
         self._h5_data_keys.append('phaseAlignIdx')
-<<<<<<< HEAD
-        self._h5_data_keys.append('domain')
-=======
->>>>>>> ef56ee49
 
 
     def _coorbital_to_inertial_frame(self, h_coorb, h_22, mode_list, dtM,
