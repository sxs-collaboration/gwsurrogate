--- conflicted
+++ resolved
@@ -96,7 +96,6 @@
   (5,5)]. The m<0 modes are deduced from the m>0 modes.''',
   '''https://arxiv.org/abs/1812.07865''')
 
-<<<<<<< HEAD
 _surrogate_world['NRSur7dq4'] = \
   surrogate_info(\
   'https://www.dropbox.com/s/lqlw0wkafnkrqxv/NRSur7dq4.h5',
@@ -105,7 +104,7 @@
   arxiv:1905.09300. All ell<=4 modes are included. The spin and frame dynamics
   are also modeled.''',
   '''https://arxiv.org/abs/1905.09300''')
-=======
+
 _surrogate_world['NRHybSur3dq8Tidal'] = \
   surrogate_info(\
   'https://zenodo.org/record/2549618/files/NRHybSur3dq8.h5',
@@ -117,8 +116,6 @@
   modes are [(2,2), (2,1), (2,0), (3,3), (3,2), (3,1), (3,0), (4,4), (4,3),
   (4,2) and (5,5)]. The m<0 modes are deduced from the m>0 modes.''',
   '''https://arxiv.org/abs/xxxx.xxxxx #FIXME''')
->>>>>>> 1904376e
-
 
 def download_path():
   """return the default path for downloaded surrogates"""
